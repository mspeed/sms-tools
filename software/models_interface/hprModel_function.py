# function to call the main analysis/synthesis functions in software/models/hprModel.py

import numpy as np
import matplotlib.pyplot as plt
import os, sys
from scipy.signal import get_window
sys.path.append(os.path.join(os.path.dirname(os.path.realpath(__file__)), '../models/'))
import utilFunctions as UF
import hprModel as HPR
import stft as STFT

def main(inputFile='../../sounds/sax-phrase-short.wav', window='blackman', M=601, N=1024, t=-100,
	minSineDur=0.1, nH=100, minf0=350, maxf0=700, f0et=5, harmDevSlope=0.01):
	"""
	Perform analysis/synthesis using the harmonic plus residual model
	inputFile: input sound file (monophonic with sampling rate of 44100)
	window: analysis window type (rectangular, hanning, hamming, blackman, blackmanharris)
	M: analysis window size; N: fft size (power of two, bigger or equal than M)
	t: magnitude threshold of spectral peaks; minSineDur: minimum duration of sinusoidal tracks
	nH: maximum number of harmonics; minf0: minimum fundamental frequency in sound
	maxf0: maximum fundamental frequency in sound; f0et: maximum error accepted in f0 detection algorithm
	harmDevSlope: allowed deviation of harmonic tracks, higher harmonics have higher allowed deviation
	"""

	# size of fft used in synthesis
	Ns = 512

	# hop size (has to be 1/4 of Ns)
	H = 128

	# read input sound
	(fs, x) = UF.wavread(inputFile)

	# compute analysis window
	w = get_window(window, M)

	# find harmonics and residual
	hfreq, hmag, hphase, xr = HPR.hprModelAnal(x, fs, w, N, H, t, minSineDur, nH, minf0, maxf0, f0et, harmDevSlope)

	# compute spectrogram of residual
<<<<<<< HEAD
	mXr, pXr = STFT.stftAnal(xr, w, N, H)
	  
=======
	mXr, pXr = STFT.stftAnal(xr, fs, w, N, H)

>>>>>>> b2c78d68
	# synthesize hpr model
	y, yh = HPR.hprModelSynth(hfreq, hmag, hphase, xr, Ns, H, fs)

	# output sound file (monophonic with sampling rate of 44100)
	outputFileSines = 'output_sounds/' + os.path.basename(inputFile)[:-4] + '_hprModel_sines.wav'
	outputFileResidual = 'output_sounds/' + os.path.basename(inputFile)[:-4] + '_hprModel_residual.wav'
	outputFile = 'output_sounds/' + os.path.basename(inputFile)[:-4] + '_hprModel.wav'

	# write sounds files for harmonics, residual, and the sum
	UF.wavwrite(yh, fs, outputFileSines)
	UF.wavwrite(xr, fs, outputFileResidual)
	UF.wavwrite(y, fs, outputFile)

	# create figure to plot
	plt.figure(figsize=(12, 9))

	# frequency range to plot
	maxplotfreq = 5000.0

	# plot the input sound
	plt.subplot(3,1,1)
	plt.plot(np.arange(x.size)/float(fs), x)
	plt.axis([0, x.size/float(fs), min(x), max(x)])
	plt.ylabel('amplitude')
	plt.xlabel('time (sec)')
	plt.title('input sound: x')

	# plot the magnitude spectrogram of residual
	plt.subplot(3,1,2)
	maxplotbin = int(N*maxplotfreq/fs)
	numFrames = int(mXr[:,0].size)
	frmTime = H*np.arange(numFrames)/float(fs)
	binFreq = np.arange(maxplotbin+1)*float(fs)/N
	plt.pcolormesh(frmTime, binFreq, np.transpose(mXr[:,:maxplotbin+1]))
	plt.autoscale(tight=True)

	# plot harmonic frequencies on residual spectrogram
	if (hfreq.shape[1] > 0):
		harms = hfreq*np.less(hfreq,maxplotfreq)
		harms[harms==0] = np.nan
		numFrames = int(harms[:,0].size)
		frmTime = H*np.arange(numFrames)/float(fs)
		plt.plot(frmTime, harms, color='k', ms=3, alpha=1)
		plt.xlabel('time(s)')
		plt.ylabel('frequency(Hz)')
		plt.autoscale(tight=True)
		plt.title('harmonics + residual spectrogram')

	# plot the output sound
	plt.subplot(3,1,3)
	plt.plot(np.arange(y.size)/float(fs), y)
	plt.axis([0, y.size/float(fs), min(y), max(y)])
	plt.ylabel('amplitude')
	plt.xlabel('time (sec)')
	plt.title('output sound: y')

	plt.tight_layout()
        plt.ion()
	plt.show()

if __name__ == "__main__":
	main()<|MERGE_RESOLUTION|>--- conflicted
+++ resolved
@@ -38,13 +38,8 @@
 	hfreq, hmag, hphase, xr = HPR.hprModelAnal(x, fs, w, N, H, t, minSineDur, nH, minf0, maxf0, f0et, harmDevSlope)
 
 	# compute spectrogram of residual
-<<<<<<< HEAD
 	mXr, pXr = STFT.stftAnal(xr, w, N, H)
 	  
-=======
-	mXr, pXr = STFT.stftAnal(xr, fs, w, N, H)
-
->>>>>>> b2c78d68
 	# synthesize hpr model
 	y, yh = HPR.hprModelSynth(hfreq, hmag, hphase, xr, Ns, H, fs)
 
